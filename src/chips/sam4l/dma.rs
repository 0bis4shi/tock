--- conflicted
+++ resolved
@@ -66,11 +66,7 @@
 /// *_RX means transfer data from peripheral to memory, *_TX means transfer data
 /// from memory to peripheral.
 #[allow(non_camel_case_types)]
-<<<<<<< HEAD
 #[derive(Copy, Clone)]
-=======
-#[derive(Copy,Clone)]
->>>>>>> f25be5b9
 pub enum DMAPeripheral {
     USART0_RX      = 0,
     USART1_RX      = 1,
@@ -210,7 +206,6 @@
         });
     }
 
-<<<<<<< HEAD
     pub fn start_xfer(&self) {
         let registers : &mut DMARegisters = unsafe {
             mem::transmute(self.registers)
@@ -218,15 +213,10 @@
         volatile_store(&mut registers.control, 0x1);
     }
 
-    pub fn prepare_xfer(&self, pid: usize,
+    pub fn prepare_xfer(&self, pid: DMAPeripheral,
                         buf: &'static mut [u8],
                         mut len: usize) {
         // TODO(alevy): take care of zero length case
-=======
-    pub fn do_xfer(&self, pid: DMAPeripheral,
-                       buf: &'static mut [u8],
-                       len: usize) {
->>>>>>> f25be5b9
         if len > buf.len() {
             len = buf.len();
         }
@@ -246,7 +236,7 @@
         self.buffer.replace(buf);
     }
 
-    pub fn do_xfer(&self, pid: usize,
+    pub fn do_xfer(&self, pid: DMAPeripheral,
                        buf: &'static mut [u8],
                        len: usize) {
         self.prepare_xfer(pid, buf, len);
@@ -323,3 +313,17 @@
     nvic::disable(nvic::NvicIdx::PDCA3);
     chip::INTERRUPT_QUEUE.as_mut().unwrap().enqueue(nvic::NvicIdx::PDCA3);
 }
+
+#[no_mangle]
+#[allow(non_snake_case)]
+pub unsafe extern fn PDCA_4_Handler() {
+    use common::Queue;
+    use nvic;
+    use chip;
+
+    let registers : &mut DMARegisters =
+        mem::transmute(DMAChannels[4].registers);
+    volatile_store(&mut registers.interrupt_disable, 0xffffffff);
+    nvic::disable(nvic::NvicIdx::PDCA4);
+    chip::INTERRUPT_QUEUE.as_mut().unwrap().enqueue(nvic::NvicIdx::PDCA3);
+}
