#![crate_name = "platform"]
#![crate_type = "rlib"]
#![no_std]
#![feature(lang_items)]
#![feature(const_fn)]

extern crate drivers;
extern crate hil;
extern crate nrf51822;
extern crate support;
extern crate process;
extern crate common;

use drivers::virtual_alarm::{MuxAlarm, VirtualMuxAlarm};
use hil::gpio::GPIOPin;
use drivers::timer::TimerDriver;
use nrf51822::timer::TimerAlarm;
use nrf51822::timer::ALARM1;
<<<<<<< HEAD
use core::cell::Cell;

const BOOT_PIN:  usize = 21;
const START_PIN: usize = 22;
const TIMER_PIN: usize = 23;
const OTHER_PIN: usize = 24;
=======
>>>>>>> 0064dda8

pub mod systick;

pub struct Platform {
    chip: nrf51822::chip::Nrf51822,
    gpio: &'static drivers::gpio::GPIO<'static, nrf51822::gpio::GPIOPin>,
<<<<<<< HEAD
    //timer: &'static TimerDriver<'static, VirtualMuxAlarm<'static, TimerAlarm>>,
}
pub struct AlarmClient {
    val: Cell<u8>,

=======
    timer: &'static TimerDriver<'static, VirtualMuxAlarm<'static, TimerAlarm>>,
>>>>>>> 0064dda8
}

impl hil::alarm::AlarmClient for AlarmClient {
    fn fired(&self) {
        self.val.set(self.val.get() + 1);
        unsafe {
            let led = &nrf51822::gpio::PORT[TIMER_PIN];
            led.toggle();
            nrf51822::timer::ALARM1.stop();
            nrf51822::timer::ALARM1.clear();
            let alarm2 = &nrf51822::timer::ALARM1 as &hil::alarm::Alarm<Frequency=hil::alarm::Freq16KHz>;
            alarm2.set_alarm(0x3fff);
            nrf51822::timer::ALARM1.start();
        }
    }
}

pub static mut ALARM_CLIENT : AlarmClient = AlarmClient {
    val: Cell::new(0),
};

pub struct DummyMPU;

impl DummyMPU {
    pub fn set_mpu(&mut self, _: u32, _: u32, _: u32, _: bool, _: u32) {
    }
}

impl Platform {
    pub unsafe fn service_pending_interrupts(&mut self) {
        self.chip.service_pending_interrupts()
    }

    pub unsafe fn has_pending_interrupts(&mut self) -> bool {
        self.chip.has_pending_interrupts()
    }

    pub fn mpu(&mut self) -> DummyMPU {
        DummyMPU
    }

    #[inline(never)]
    pub fn with_driver<F, R>(&mut self, driver_num: usize, f: F) -> R where
<<<<<<< HEAD
        F: FnOnce(Option<&hil::Driver>) -> R {
            match driver_num {
                1 => f(Some(self.gpio)),
//                3 => f(Some(self.timer)),
                _ => f(None)
            }
=======
            F: FnOnce(Option<&hil::Driver>) -> R {
        match driver_num {
            1 => f(Some(self.gpio)),
           // 3 => f(Some(self.timer)),
            _ => f(None)
>>>>>>> 0064dda8
        }
}

macro_rules! static_init {
    ($V:ident : $T:ty = $e:expr) => {
        let $V : &mut $T = {
            // Waiting out for size_of to be available at compile-time to avoid
            // hardcoding an abitrary large size...
                static mut BUF : [u8; 1024] = [0; 1024];
            let mut tmp : &mut $T = mem::transmute(&mut BUF);
            *tmp = $e;
            tmp
        };
    }
}

<<<<<<< HEAD

pub unsafe fn init<'a>() -> &'a mut Platform {
    use core::mem;
    static mut PLATFORM_BUF : [u8; 1024] = [0; 1024];

    static_init!(gpio_pins : [&'static nrf51822::gpio::GPIOPin; 10] = [
                 &nrf51822::gpio::PORT[OTHER_PIN], // LED_0
                 &nrf51822::gpio::PORT[OTHER_PIN], // LED_1
                 &nrf51822::gpio::PORT[0], // Top left header on EK board
                 &nrf51822::gpio::PORT[1], //   |
                 &nrf51822::gpio::PORT[2], //   V 
                 &nrf51822::gpio::PORT[3], // 
                 &nrf51822::gpio::PORT[4], //
                 &nrf51822::gpio::PORT[5], // 
                 &nrf51822::gpio::PORT[6], // 
                 &nrf51822::gpio::PORT[7], // 
                 ]);
    static_init!(gpio : drivers::gpio::GPIO<'static, nrf51822::gpio::GPIOPin> =
                 drivers::gpio::GPIO::new(gpio_pins));
=======
pub unsafe fn init() -> &'static mut Platform {
    use core::mem;
    use nrf51822::gpio::PORT;

    static_init!(gpio_pins : [&'static nrf51822::gpio::GPIOPin; 10] = [
            &nrf51822::gpio::PORT[18], // LED_0
            &nrf51822::gpio::PORT[19], // LED_1
            &nrf51822::gpio::PORT[0], // Top left header on EK board
            &nrf51822::gpio::PORT[1], //   |
            &nrf51822::gpio::PORT[2], //   V 
            &nrf51822::gpio::PORT[3], // 
            &nrf51822::gpio::PORT[4], //
            &nrf51822::gpio::PORT[5], // 
            &nrf51822::gpio::PORT[6], // 
            &nrf51822::gpio::PORT[7], // 
            ], 4 * 10);
    static_init!(gpio: drivers::gpio::GPIO<'static, nrf51822::gpio::GPIOPin> =
                     drivers::gpio::GPIO::new(gpio_pins), 20);
>>>>>>> 0064dda8
    for pin in gpio_pins.iter() {
        pin.set_client(gpio);
    }

    let alarm = &nrf51822::timer::ALARM1;
<<<<<<< HEAD
    //static_init!(mux_alarm : MuxAlarm<'static, TimerAlarm> = MuxAlarm::new(&ALARM1));
    //alarm.set_client(mux_alarm);
    //static_init!(virtual_alarm1 : VirtualMuxAlarm<'static, TimerAlarm> =
    //             VirtualMuxAlarm::new(mux_alarm));
    //static_init!(timer : TimerDriver<'static, VirtualMuxAlarm<'static, TimerAlarm>> =
    //             TimerDriver::new(virtual_alarm1, process::Container::create()));
    //virtual_alarm1.set_client(timer);
=======
    static_init!(mux_alarm : MuxAlarm<'static, TimerAlarm> = MuxAlarm::new(&ALARM1), 16);
    alarm.set_client(mux_alarm);

    static_init!(virtual_alarm1 : VirtualMuxAlarm<'static, TimerAlarm> =
                                  VirtualMuxAlarm::new(mux_alarm), 24);
    static_init!(timer : TimerDriver<'static, VirtualMuxAlarm<'static, TimerAlarm>> =
                         TimerDriver::new(virtual_alarm1, process::Container::create()), 12);
    virtual_alarm1.set_client(timer);
>>>>>>> 0064dda8

    nrf51822::clock::CLOCK.low_stop();
    nrf51822::clock::CLOCK.high_stop();

    nrf51822::clock::CLOCK.low_set_source(nrf51822::clock::LowClockSource::RC);
    nrf51822::clock::CLOCK.low_start();
    nrf51822::clock::CLOCK.high_start();
    while !nrf51822::clock::CLOCK.low_started() {}
    while !nrf51822::clock::CLOCK.high_started() {}

<<<<<<< HEAD
    let platform : &'static mut Platform = mem::transmute(&mut PLATFORM_BUF);
    *platform = Platform {
        chip: nrf51822::chip::Nrf51822::new(),
        gpio: gpio,
    //    timer: timer,
    };

    // The systick implementation currently directly accesses the low clock;
    // it should go through clock::CLOCK instead.
    //systick::reset();
    //systick::enable(true);
    alarm.start();
    nrf51822::gpio::PORT[BOOT_PIN].enable_output();
    nrf51822::gpio::PORT[START_PIN].enable_output();
    nrf51822::gpio::PORT[TIMER_PIN].enable_output();
    nrf51822::gpio::PORT[OTHER_PIN].enable_output();
    nrf51822::gpio::PORT[BOOT_PIN].set();
    nrf51822::gpio::PORT[START_PIN].set();
    nrf51822::gpio::PORT[TIMER_PIN].set();
    nrf51822::gpio::PORT[OTHER_PIN].set();
    let mut count = 0;
    while count < 10 {
        let val = alarm.value();
        if val > 0xfff {
            alarm.stop();
            alarm.clear();
            alarm.start();
            nrf51822::gpio::PORT[BOOT_PIN].toggle();
            count = count + 1;
        }
    } 
    alarm.stop();
    alarm.clear();
    let alarm2 = alarm as &hil::alarm::Alarm<Frequency=hil::alarm::Freq16KHz>;
    alarm2.set_alarm(0x3fff);
    alarm.set_client(&ALARM_CLIENT as &'static hil::alarm::AlarmClient);
    alarm.enable_nvic();
    alarm.enable_interrupts();
    alarm.start();
    nrf51822::gpio::PORT[START_PIN].clear();

=======
    static_init!(platform: Platform = Platform {
        chip: nrf51822::chip::Nrf51822::new(),
        gpio: gpio,
        timer: timer
    }, 8);

    // The systick implementation currently directly accesses the low clock;
    // it should go through clock::CLOCK instead.
    systick::reset();
    systick::enable(true);
>>>>>>> 0064dda8
    platform
}


use core::fmt::Arguments;
#[cfg(not(test))]
#[lang="panic_fmt"]
#[no_mangle]
pub unsafe extern fn rust_begin_unwind(_args: &Arguments,
                                       _file: &'static str, _line: usize) -> ! {
    use support::nop;
    use hil::gpio::GPIOPin;

<<<<<<< HEAD
    let led0 = &nrf51822::gpio::PORT[OTHER_PIN];
    let led1 = &nrf51822::gpio::PORT[TIMER_PIN];
=======
    let led0 = &nrf51822::gpio::PORT[18];
    let led1 = &nrf51822::gpio::PORT[19];
>>>>>>> 0064dda8

    led0.enable_output();
    led1.enable_output();
    loop {
        for _ in 0..100000 {
            led0.set();
            led1.set();
            nop();
        }
        for _ in 0..100000 {
            led0.clear();
            led1.clear();
            nop();
        }
    }
}<|MERGE_RESOLUTION|>--- conflicted
+++ resolved
@@ -16,30 +16,23 @@
 use drivers::timer::TimerDriver;
 use nrf51822::timer::TimerAlarm;
 use nrf51822::timer::ALARM1;
-<<<<<<< HEAD
 use core::cell::Cell;
 
 const BOOT_PIN:  usize = 21;
 const START_PIN: usize = 22;
 const TIMER_PIN: usize = 23;
 const OTHER_PIN: usize = 24;
-=======
->>>>>>> 0064dda8
 
 pub mod systick;
 
 pub struct Platform {
     chip: nrf51822::chip::Nrf51822,
     gpio: &'static drivers::gpio::GPIO<'static, nrf51822::gpio::GPIOPin>,
-<<<<<<< HEAD
     //timer: &'static TimerDriver<'static, VirtualMuxAlarm<'static, TimerAlarm>>,
 }
 pub struct AlarmClient {
     val: Cell<u8>,
 
-=======
-    timer: &'static TimerDriver<'static, VirtualMuxAlarm<'static, TimerAlarm>>,
->>>>>>> 0064dda8
 }
 
 impl hil::alarm::AlarmClient for AlarmClient {
@@ -83,41 +76,55 @@
 
     #[inline(never)]
     pub fn with_driver<F, R>(&mut self, driver_num: usize, f: F) -> R where
-<<<<<<< HEAD
         F: FnOnce(Option<&hil::Driver>) -> R {
             match driver_num {
                 1 => f(Some(self.gpio)),
 //                3 => f(Some(self.timer)),
                 _ => f(None)
             }
-=======
-            F: FnOnce(Option<&hil::Driver>) -> R {
-        match driver_num {
-            1 => f(Some(self.gpio)),
-           // 3 => f(Some(self.timer)),
-            _ => f(None)
->>>>>>> 0064dda8
-        }
-}
-
+        }
+}
 macro_rules! static_init {
-    ($V:ident : $T:ty = $e:expr) => {
-        let $V : &mut $T = {
-            // Waiting out for size_of to be available at compile-time to avoid
-            // hardcoding an abitrary large size...
-                static mut BUF : [u8; 1024] = [0; 1024];
+    ($V:ident : $T:ty = $e:expr, $size:expr) => {
+        // Ideally we could use mem::size_of<$T> here instead of $size, however
+        // that is not currently possible in rust. Instead we write the size as
+        // a constant in the code and use compile-time verification to see that
+        // we got it right
+        let $V : &'static mut $T = {
+            use core::{mem, ptr};
+            // This is our compile-time assertion. The optimizer should be able
+            // to remove it from the generated code.
+            let assert_buf: [u8; $size] = mem::uninitialized();
+            let assert_val: $T = mem::transmute(assert_buf);
+            mem::forget(assert_val);
+
+            // Statically allocate a read-write buffer for the value, write our
+            // initial value into it (without dropping the initial zeros) and
+            // return a reference to it.
+            static mut BUF: [u8; $size] = [0; $size];
             let mut tmp : &mut $T = mem::transmute(&mut BUF);
-            *tmp = $e;
+            ptr::write(tmp as *mut $T, $e);
             tmp
         };
     }
 }
 
-<<<<<<< HEAD
+//macro_rules! static_init {
+//    ($V:ident : $T:ty = $e:expr) => {
+//        let $V : &mut $T = {
+//            // Waiting out for size_of to be available at compile-time to avoid
+//            // hardcoding an abitrary large size...
+//            static mut BUF : [u8; 1024] = [0; 1024];
+//            let mut tmp : &mut $T = mem::transmute(&mut BUF);
+//            *tmp = $e;
+//            tmp
+//        };
+//    }
+//}
 
 pub unsafe fn init<'a>() -> &'a mut Platform {
     use core::mem;
-    static mut PLATFORM_BUF : [u8; 1024] = [0; 1024];
+    //static mut PLATFORM_BUF : [u8; 1024] = [0; 1024];
 
     static_init!(gpio_pins : [&'static nrf51822::gpio::GPIOPin; 10] = [
                  &nrf51822::gpio::PORT[OTHER_PIN], // LED_0
@@ -130,35 +137,20 @@
                  &nrf51822::gpio::PORT[5], // 
                  &nrf51822::gpio::PORT[6], // 
                  &nrf51822::gpio::PORT[7], // 
-                 ]);
-    static_init!(gpio : drivers::gpio::GPIO<'static, nrf51822::gpio::GPIOPin> =
-                 drivers::gpio::GPIO::new(gpio_pins));
-=======
-pub unsafe fn init() -> &'static mut Platform {
-    use core::mem;
-    use nrf51822::gpio::PORT;
-
-    static_init!(gpio_pins : [&'static nrf51822::gpio::GPIOPin; 10] = [
-            &nrf51822::gpio::PORT[18], // LED_0
-            &nrf51822::gpio::PORT[19], // LED_1
-            &nrf51822::gpio::PORT[0], // Top left header on EK board
-            &nrf51822::gpio::PORT[1], //   |
-            &nrf51822::gpio::PORT[2], //   V 
-            &nrf51822::gpio::PORT[3], // 
-            &nrf51822::gpio::PORT[4], //
-            &nrf51822::gpio::PORT[5], // 
-            &nrf51822::gpio::PORT[6], // 
-            &nrf51822::gpio::PORT[7], // 
-            ], 4 * 10);
+                 ], 4 * 10);
     static_init!(gpio: drivers::gpio::GPIO<'static, nrf51822::gpio::GPIOPin> =
-                     drivers::gpio::GPIO::new(gpio_pins), 20);
->>>>>>> 0064dda8
+                 drivers::gpio::GPIO::new(gpio_pins), 20);
     for pin in gpio_pins.iter() {
         pin.set_client(gpio);
     }
 
+//        static_init!(gpio : drivers::gpio::GPIO<'static, nrf51822::gpio::GPIOPin> =
+//                 drivers::gpio::GPIO::new(gpio_pins));
+//    for pin in gpio_pins.iter() {
+//        pin.set_client(gpio);
+//    }
+
     let alarm = &nrf51822::timer::ALARM1;
-<<<<<<< HEAD
     //static_init!(mux_alarm : MuxAlarm<'static, TimerAlarm> = MuxAlarm::new(&ALARM1));
     //alarm.set_client(mux_alarm);
     //static_init!(virtual_alarm1 : VirtualMuxAlarm<'static, TimerAlarm> =
@@ -166,16 +158,6 @@
     //static_init!(timer : TimerDriver<'static, VirtualMuxAlarm<'static, TimerAlarm>> =
     //             TimerDriver::new(virtual_alarm1, process::Container::create()));
     //virtual_alarm1.set_client(timer);
-=======
-    static_init!(mux_alarm : MuxAlarm<'static, TimerAlarm> = MuxAlarm::new(&ALARM1), 16);
-    alarm.set_client(mux_alarm);
-
-    static_init!(virtual_alarm1 : VirtualMuxAlarm<'static, TimerAlarm> =
-                                  VirtualMuxAlarm::new(mux_alarm), 24);
-    static_init!(timer : TimerDriver<'static, VirtualMuxAlarm<'static, TimerAlarm>> =
-                         TimerDriver::new(virtual_alarm1, process::Container::create()), 12);
-    virtual_alarm1.set_client(timer);
->>>>>>> 0064dda8
 
     nrf51822::clock::CLOCK.low_stop();
     nrf51822::clock::CLOCK.high_stop();
@@ -186,13 +168,10 @@
     while !nrf51822::clock::CLOCK.low_started() {}
     while !nrf51822::clock::CLOCK.high_started() {}
 
-<<<<<<< HEAD
-    let platform : &'static mut Platform = mem::transmute(&mut PLATFORM_BUF);
-    *platform = Platform {
+    static_init!(platform: Platform = Platform {
         chip: nrf51822::chip::Nrf51822::new(),
         gpio: gpio,
-    //    timer: timer,
-    };
+    }, 4);
 
     // The systick implementation currently directly accesses the low clock;
     // it should go through clock::CLOCK instead.
@@ -228,18 +207,8 @@
     alarm.start();
     nrf51822::gpio::PORT[START_PIN].clear();
 
-=======
-    static_init!(platform: Platform = Platform {
-        chip: nrf51822::chip::Nrf51822::new(),
-        gpio: gpio,
-        timer: timer
-    }, 8);
-
-    // The systick implementation currently directly accesses the low clock;
-    // it should go through clock::CLOCK instead.
-    systick::reset();
-    systick::enable(true);
->>>>>>> 0064dda8
+    //systick::reset();
+    //systick::enable(true); */
     platform
 }
 
@@ -253,13 +222,8 @@
     use support::nop;
     use hil::gpio::GPIOPin;
 
-<<<<<<< HEAD
     let led0 = &nrf51822::gpio::PORT[OTHER_PIN];
     let led1 = &nrf51822::gpio::PORT[TIMER_PIN];
-=======
-    let led0 = &nrf51822::gpio::PORT[18];
-    let led1 = &nrf51822::gpio::PORT[19];
->>>>>>> 0064dda8
 
     led0.enable_output();
     led1.enable_output();
