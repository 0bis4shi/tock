#![crate_name = "platform"]
#![crate_type = "rlib"]
#![no_std]
#![feature(lang_items)]

extern crate drivers;
extern crate hil;
extern crate nrf51822;
extern crate support;
extern crate process;
extern crate common;

use drivers::virtual_alarm::{MuxAlarm, VirtualMuxAlarm};
use hil::gpio::GPIOPin;
use drivers::timer::TimerDriver;
use nrf51822::timer::TimerAlarm;
use nrf51822::timer::ALARM1;

pub mod systick;

<<<<<<< HEAD
pub struct Firestorm {
    chip: nrf51822::chip::Nrf51822,
=======
pub struct Platform {
>>>>>>> 73d3908d
    gpio: &'static drivers::gpio::GPIO<'static, nrf51822::gpio::GPIOPin>,
    timer: &'static TimerDriver<'static, VirtualMuxAlarm<'static, TimerAlarm>>,
}

pub struct DummyMPU;

impl DummyMPU {
    pub fn set_mpu(&mut self, _: u32, _: u32, _: u32, _: bool, _: u32) {
    }
}

impl Platform {
    pub unsafe fn service_pending_interrupts(&mut self) {
        self.chip.service_pending_interrupts()
    }

    pub unsafe fn has_pending_interrupts(&mut self) -> bool {
        self.chip.has_pending_interrupts()
    }

    pub fn mpu(&mut self) -> DummyMPU {
        DummyMPU
    }

    #[inline(never)]
    pub fn with_driver<F, R>(&mut self, driver_num: usize, f: F) -> R where
            F: FnOnce(Option<&hil::Driver>) -> R {
        match driver_num {
            1 => f(Some(self.gpio)),
           // 3 => f(Some(self.timer)),
            _ => f(None)
        }
    }
}

macro_rules! static_init {
    ($V:ident : $T:ty = $e:expr, $size:expr) => {
        // Ideally we could use mem::size_of<$T> here instead of $size, however
        // that is not currently possible in rust. Instead we write the size as
        // a constant in the code and use compile-time verification to see that
        // we got it right
        let $V : &'static mut $T = {
            use core::{mem, ptr};
            // This is our compile-time assertion. The optimizer should be able
            // to remove it from the generated code.
            let assert_buf: [u8; $size] = mem::uninitialized();
            let assert_val: $T = mem::transmute(assert_buf);
            mem::forget(assert_val);

            // Statically allocate a read-write buffer for the value, write our
            // initial value into it (without dropping the initial zeros) and
            // return a reference to it.
            static mut BUF: [u8; $size] = [0; $size];
            let mut tmp : &mut $T = mem::transmute(&mut BUF);
            ptr::write(tmp as *mut $T, $e);
            tmp
        };
    }
}

<<<<<<< HEAD
pub unsafe fn init() -> &'static mut Firestorm {
    use core::mem;
    use nrf51822::gpio::PORT;

    static_init!(gpio_pins : [&'static nrf51822::gpio::GPIOPin; 10] = [
            &nrf51822::gpio::PORT[15], // LED_0
            &nrf51822::gpio::PORT[19], // LED_1
            &nrf51822::gpio::PORT[0], // Top left header on EK board
            &nrf51822::gpio::PORT[1], //   |
            &nrf51822::gpio::PORT[2], //   V 
            &nrf51822::gpio::PORT[3], // 
            &nrf51822::gpio::PORT[4], //
            &nrf51822::gpio::PORT[5], // 
            &nrf51822::gpio::PORT[6], // 
            &nrf51822::gpio::PORT[7], // 
            ], 4 * 10);
=======
pub unsafe fn init() -> &'static mut Platform {
    use nrf51822::gpio::PA;

    //XXX: this should be pared down to only give externally usable pins to the
    //  user gpio driver
    static_init!(gpio_pins: [&'static nrf51822::gpio::GPIOPin; 32] = [
        &nrf51822::gpio::PA[0],
        &nrf51822::gpio::PA[1],
        &nrf51822::gpio::PA[2],
        &nrf51822::gpio::PA[3],
        &nrf51822::gpio::PA[4],
        &nrf51822::gpio::PA[5],
        &nrf51822::gpio::PA[6],
        &nrf51822::gpio::PA[7],
        &nrf51822::gpio::PA[8],
        &nrf51822::gpio::PA[9],
        &nrf51822::gpio::PA[10],
        &nrf51822::gpio::PA[11],
        &nrf51822::gpio::PA[12],
        &nrf51822::gpio::PA[13],
        &nrf51822::gpio::PA[14],
        &nrf51822::gpio::PA[15],
        &nrf51822::gpio::PA[16],
        &nrf51822::gpio::PA[17],
        &nrf51822::gpio::PA[18],
        &nrf51822::gpio::PA[19],
        &nrf51822::gpio::PA[20],
        &nrf51822::gpio::PA[21],
        &nrf51822::gpio::PA[22],
        &nrf51822::gpio::PA[23],
        &nrf51822::gpio::PA[24],
        &nrf51822::gpio::PA[25],
        &nrf51822::gpio::PA[26],
        &nrf51822::gpio::PA[27],
        &nrf51822::gpio::PA[28],
        &nrf51822::gpio::PA[29],
        &nrf51822::gpio::PA[30],
        &nrf51822::gpio::PA[31]
    ], 4 * 32);
>>>>>>> 73d3908d
    static_init!(gpio: drivers::gpio::GPIO<'static, nrf51822::gpio::GPIOPin> =
                     drivers::gpio::GPIO::new(gpio_pins), 20);
    for pin in gpio_pins.iter() {
        pin.set_client(gpio);
    }

<<<<<<< HEAD
    let alarm = &nrf51822::timer::ALARM1;
    static_init!(mux_alarm : MuxAlarm<'static, TimerAlarm> = MuxAlarm::new(&ALARM1), 16);
    alarm.set_client(mux_alarm);

    static_init!(virtual_alarm1 : VirtualMuxAlarm<'static, TimerAlarm> =
                                  VirtualMuxAlarm::new(mux_alarm), 24);
    static_init!(timer : TimerDriver<'static, VirtualMuxAlarm<'static, TimerAlarm>> =
                         TimerDriver::new(virtual_alarm1, process::Container::create()), 12);
    virtual_alarm1.set_client(timer);

    nrf51822::clock::CLOCK.low_stop();
    nrf51822::clock::CLOCK.high_stop();

    nrf51822::clock::CLOCK.low_set_source(nrf51822::clock::LowClockSource::RC);
    nrf51822::clock::CLOCK.low_start();
    nrf51822::clock::CLOCK.high_start();
    while !nrf51822::clock::CLOCK.low_started() {}
    while !nrf51822::clock::CLOCK.high_started() {}

    static_init!(firestorm: Firestorm = Firestorm {
        chip: nrf51822::chip::Nrf51822::new(),
        gpio: gpio,
        timer: timer
    }, 8);

    // The systick implementation currently directly accesses the low clock;
    // it should go through clock::CLOCK instead.
    systick::reset();
    systick::enable(true);
    firestorm
=======
    static_init!(platform: Platform = Platform { gpio: gpio }, 4);

    platform
>>>>>>> 73d3908d
}


use core::fmt::Arguments;
#[cfg(not(test))]
#[lang="panic_fmt"]
#[no_mangle]
pub unsafe extern fn rust_begin_unwind(_args: &Arguments,
    _file: &'static str, _line: usize) -> ! {
    use support::nop;
    use hil::gpio::GPIOPin;

    let led0 = &nrf51822::gpio::PORT[18];
    let led1 = &nrf51822::gpio::PORT[19];

    led0.enable_output();
    led1.enable_output();
    loop {
        for _ in 0..100000 {
            led0.set();
            led1.set();
            nop();
        }
        for _ in 0..100000 {
            led0.clear();
            led1.clear();
            nop();
        }
    }
}<|MERGE_RESOLUTION|>--- conflicted
+++ resolved
@@ -18,12 +18,8 @@
 
 pub mod systick;
 
-<<<<<<< HEAD
-pub struct Firestorm {
+pub struct Platform {
     chip: nrf51822::chip::Nrf51822,
-=======
-pub struct Platform {
->>>>>>> 73d3908d
     gpio: &'static drivers::gpio::GPIO<'static, nrf51822::gpio::GPIOPin>,
     timer: &'static TimerDriver<'static, VirtualMuxAlarm<'static, TimerAlarm>>,
 }
@@ -84,8 +80,7 @@
     }
 }
 
-<<<<<<< HEAD
-pub unsafe fn init() -> &'static mut Firestorm {
+pub unsafe fn init() -> &'static mut Platform {
     use core::mem;
     use nrf51822::gpio::PORT;
 
@@ -101,54 +96,12 @@
             &nrf51822::gpio::PORT[6], // 
             &nrf51822::gpio::PORT[7], // 
             ], 4 * 10);
-=======
-pub unsafe fn init() -> &'static mut Platform {
-    use nrf51822::gpio::PA;
-
-    //XXX: this should be pared down to only give externally usable pins to the
-    //  user gpio driver
-    static_init!(gpio_pins: [&'static nrf51822::gpio::GPIOPin; 32] = [
-        &nrf51822::gpio::PA[0],
-        &nrf51822::gpio::PA[1],
-        &nrf51822::gpio::PA[2],
-        &nrf51822::gpio::PA[3],
-        &nrf51822::gpio::PA[4],
-        &nrf51822::gpio::PA[5],
-        &nrf51822::gpio::PA[6],
-        &nrf51822::gpio::PA[7],
-        &nrf51822::gpio::PA[8],
-        &nrf51822::gpio::PA[9],
-        &nrf51822::gpio::PA[10],
-        &nrf51822::gpio::PA[11],
-        &nrf51822::gpio::PA[12],
-        &nrf51822::gpio::PA[13],
-        &nrf51822::gpio::PA[14],
-        &nrf51822::gpio::PA[15],
-        &nrf51822::gpio::PA[16],
-        &nrf51822::gpio::PA[17],
-        &nrf51822::gpio::PA[18],
-        &nrf51822::gpio::PA[19],
-        &nrf51822::gpio::PA[20],
-        &nrf51822::gpio::PA[21],
-        &nrf51822::gpio::PA[22],
-        &nrf51822::gpio::PA[23],
-        &nrf51822::gpio::PA[24],
-        &nrf51822::gpio::PA[25],
-        &nrf51822::gpio::PA[26],
-        &nrf51822::gpio::PA[27],
-        &nrf51822::gpio::PA[28],
-        &nrf51822::gpio::PA[29],
-        &nrf51822::gpio::PA[30],
-        &nrf51822::gpio::PA[31]
-    ], 4 * 32);
->>>>>>> 73d3908d
     static_init!(gpio: drivers::gpio::GPIO<'static, nrf51822::gpio::GPIOPin> =
                      drivers::gpio::GPIO::new(gpio_pins), 20);
     for pin in gpio_pins.iter() {
         pin.set_client(gpio);
     }
 
-<<<<<<< HEAD
     let alarm = &nrf51822::timer::ALARM1;
     static_init!(mux_alarm : MuxAlarm<'static, TimerAlarm> = MuxAlarm::new(&ALARM1), 16);
     alarm.set_client(mux_alarm);
@@ -168,7 +121,7 @@
     while !nrf51822::clock::CLOCK.low_started() {}
     while !nrf51822::clock::CLOCK.high_started() {}
 
-    static_init!(firestorm: Firestorm = Firestorm {
+    static_init!(platform: Platform = Platform {
         chip: nrf51822::chip::Nrf51822::new(),
         gpio: gpio,
         timer: timer
@@ -178,12 +131,7 @@
     // it should go through clock::CLOCK instead.
     systick::reset();
     systick::enable(true);
-    firestorm
-=======
-    static_init!(platform: Platform = Platform { gpio: gpio }, 4);
-
     platform
->>>>>>> 73d3908d
 }
 
 
